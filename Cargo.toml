--- conflicted
+++ resolved
@@ -18,11 +18,8 @@
 log = "0.4.6"
 chrono = "0.4.6"
 time = "0.1.42"
-<<<<<<< HEAD
 nix = "0.13.0"
-=======
 term_size = "0.3"
->>>>>>> db1be816
 
 [profile.dev]
 opt-level = 3